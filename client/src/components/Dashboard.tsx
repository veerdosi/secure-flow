import React, { useState, useEffect } from 'react';
import { useRouter } from 'next/router';
import { analysisAPI, projectAPI } from '../utils/api';
import { SecurityAnalysis, Project, Vulnerability } from '../types';
import ThreatModelVisualization from './ThreatModelVisualization';
import RealTimeAnalysisFeed from './RealTimeAnalysisFeed';
import { Clock, AlertTriangle, Shield, Activity, FileText, RefreshCw, Play, Settings } from 'lucide-react';

const Dashboard: React.FC = () => {
  const router = useRouter();
  const { projectId } = router.query;
  const [analysis, setAnalysis] = useState<SecurityAnalysis | null>(null);
  const [project, setProject] = useState<Project | null>(null);
  const [loading, setLoading] = useState(true);
  const [error, setError] = useState<string | null>(null);

  useEffect(() => {
    if (projectId) {
      fetchProjectData();
      fetchLatestAnalysis();
    }
  }, [projectId]);

  const fetchProjectData = async () => {
    try {
      const projectData = await projectAPI.getById(projectId as string);
      setProject(projectData);
    } catch (error: any) {
      console.error('Failed to fetch project:', error);
      setError('Failed to load project data');
    }
  };

  const fetchLatestAnalysis = async () => {
    try {
      const analyses = await analysisAPI.getByProject(projectId as string, 1);

      if (analyses && analyses.length > 0) {
        const latestAnalysis = analyses[0];

        // Convert backend data to frontend format
        const formattedAnalysis: SecurityAnalysis = {
          id: latestAnalysis._id,
          projectId: latestAnalysis.projectId,
          commitHash: latestAnalysis.commitHash,
          timestamp: latestAnalysis.createdAt,
          securityScore: latestAnalysis.securityScore || 0,
          threatLevel: latestAnalysis.threatLevel || 'LOW',
          vulnerabilities: latestAnalysis.vulnerabilities || [],
          threatModel: latestAnalysis.threatModel || {
            nodes: [],
            edges: [],
            attackVectors: [],
            attackSurface: {
              endpoints: 0,
              inputPoints: 0,
              outputPoints: 0,
              externalDependencies: 0,
              privilegedFunctions: 0
            }
          },
          aiAnalysis: latestAnalysis.aiAnalysis || '',
          remediationSteps: latestAnalysis.remediationSteps || [],
          complianceScore: latestAnalysis.complianceScore || {
            owasp: 0,
            pci: 0,
            sox: 0,
            gdpr: 0,
            iso27001: 0
          },
          status: latestAnalysis.status,
          userId: latestAnalysis.userId || latestAnalysis.createdBy || ''
        };

        setAnalysis(formattedAnalysis);
      }
    } catch (error: any) {
      console.error('Failed to fetch analysis:', error);
      setError('Failed to load analysis data');
    } finally {
      setLoading(false);
    }
  };

  const handleRunAnalysis = async () => {
    if (!projectId) return;

    try {
      setLoading(true);
      await analysisAPI.start({ projectId: projectId as string });

      // Navigate to real-time analysis view
      router.push(`/analysis/${projectId}`);
    } catch (error: any) {
      console.error('Failed to start analysis:', error);
      setError('Failed to start analysis');
      setLoading(false);
    }
  };

  const handleViewHistory = () => {
    router.push(`/projects/${projectId}/history`);
  };

  const handleProjectSettings = () => {
    router.push(`/projects/${projectId}/settings`);
  };

  const formatTimestamp = (timestamp: string) => {
    return new Date(timestamp).toLocaleString();
  };

  const getThreatLevelColor = (level: string) => {
    switch (level) {
      case 'CRITICAL': return 'bg-red-100 text-red-800 border-red-200';
      case 'HIGH': return 'bg-orange-100 text-orange-800 border-orange-200';
      case 'MEDIUM': return 'bg-yellow-100 text-yellow-800 border-yellow-200';
      case 'LOW': return 'bg-green-100 text-green-800 border-green-200';
      default: return 'bg-gray-100 text-gray-800 border-gray-200';
    }
  };

  const getVulnerabilityStats = () => {
    if (!analysis?.vulnerabilities) return { critical: 0, high: 0, medium: 0, low: 0 };

    return analysis.vulnerabilities.reduce((acc, vuln) => {
      acc[vuln.severity.toLowerCase() as keyof typeof acc]++;
      return acc;
    }, { critical: 0, high: 0, medium: 0, low: 0 });
  };

  if (loading) {
    return (
      <div className="flex items-center justify-center min-h-screen">
        <div className="text-center">
          <RefreshCw className="animate-spin h-8 w-8 mx-auto mb-4" />
          <p>Loading dashboard...</p>
        </div>
      </div>
    );
  }

  if (error) {
    return (
      <div className="m-4 bg-red-50 border border-red-200 rounded-md p-4">
        <div className="flex">
          <AlertTriangle className="h-4 w-4 text-red-400" />
          <div className="ml-3">
            <p className="text-sm text-red-800">{error}</p>
          </div>
        </div>
      </div>
    );
  }

  if (!project) {
    return (
      <div className="m-4 bg-red-50 border border-red-200 rounded-md p-4">
        <div className="flex">
          <AlertTriangle className="h-4 w-4 text-red-400" />
          <div className="ml-3">
            <p className="text-sm text-red-800">Project not found</p>
          </div>
        </div>
      </div>
    );
  }

  const vulnStats = getVulnerabilityStats();

  return (
    <div className="p-6 space-y-6">
      {/* Header */}
      <div className="flex items-center justify-between">
        <div>
          <h1 className="text-3xl font-bold text-gray-900">{project.name}</h1>
          <p className="text-gray-600 mt-1">{project.repositoryUrl}</p>
        </div>
        <div className="flex gap-2">
          <button
            onClick={handleProjectSettings}
            className="inline-flex items-center px-4 py-2 border border-gray-300 rounded-md shadow-sm text-sm font-medium text-gray-700 bg-white hover:bg-gray-50"
          >
            <Settings className="h-4 w-4 mr-2" />
            Settings
          </button>
          <button
            onClick={handleViewHistory}
            className="inline-flex items-center px-4 py-2 border border-gray-300 rounded-md shadow-sm text-sm font-medium text-gray-700 bg-white hover:bg-gray-50"
          >
            <FileText className="h-4 w-4 mr-2" />
            History
          </button>
          <button
            onClick={handleRunAnalysis}
            className="inline-flex items-center px-4 py-2 border border-transparent rounded-md shadow-sm text-sm font-medium text-white bg-blue-600 hover:bg-blue-700"
          >
            <Play className="h-4 w-4 mr-2" />
            Run Analysis
          </button>
        </div>
      </div>

      {/* Analysis Status */}
      {analysis ? (
        <>
          {/* Summary Cards */}
          <div className="grid grid-cols-1 md:grid-cols-2 lg:grid-cols-4 gap-6">
            <div className="bg-white overflow-hidden shadow rounded-lg">
              <div className="p-5">
                <div className="flex items-center">
                  <div className="flex-shrink-0">
                    <Shield className="h-6 w-6 text-gray-400" />
                  </div>
                  <div className="ml-5 w-0 flex-1">
                    <dl>
                      <dt className="text-sm font-medium text-gray-500 truncate">Security Score</dt>
                      <dd className="text-lg font-medium text-gray-900">{analysis.securityScore}/100</dd>
                    </dl>
                    <div className="mt-2 w-full bg-gray-200 rounded-full h-2">
                      <div
                        className="bg-blue-600 h-2 rounded-full"
                        style={{ width: `${analysis.securityScore}%` }}
                      />
                    </div>
                  </div>
                </div>
              </div>
            </div>

            <div className="bg-white overflow-hidden shadow rounded-lg">
              <div className="p-5">
                <div className="flex items-center">
                  <div className="flex-shrink-0">
                    <AlertTriangle className="h-6 w-6 text-gray-400" />
                  </div>
                  <div className="ml-5 w-0 flex-1">
                    <dl>
                      <dt className="text-sm font-medium text-gray-500 truncate">Threat Level</dt>
                      <dd>
                        <span className={`inline-flex px-2 py-1 text-xs font-semibold rounded-full ${getThreatLevelColor(analysis.threatLevel)}`}>
                          {analysis.threatLevel}
                        </span>
                      </dd>
                    </dl>
                  </div>
                </div>
              </div>
            </div>

            <div className="bg-white overflow-hidden shadow rounded-lg">
              <div className="p-5">
                <div className="flex items-center">
                  <div className="flex-shrink-0">
                    <Activity className="h-6 w-6 text-gray-400" />
                  </div>
                  <div className="ml-5 w-0 flex-1">
                    <dl>
                      <dt className="text-sm font-medium text-gray-500 truncate">Vulnerabilities</dt>
                      <dd className="text-lg font-medium text-gray-900">{analysis.vulnerabilities.length}</dd>
                    </dl>
                    <div className="flex gap-1 mt-2">
                      {vulnStats.critical > 0 && <span className="px-2 py-1 text-xs bg-red-100 text-red-800 rounded">{vulnStats.critical} Critical</span>}
                      {vulnStats.high > 0 && <span className="px-2 py-1 text-xs bg-orange-100 text-orange-800 rounded">{vulnStats.high} High</span>}
                      {vulnStats.medium > 0 && <span className="px-2 py-1 text-xs bg-yellow-100 text-yellow-800 rounded">{vulnStats.medium} Medium</span>}
                      {vulnStats.low > 0 && <span className="px-2 py-1 text-xs bg-green-100 text-green-800 rounded">{vulnStats.low} Low</span>}
                    </div>
                  </div>
                </div>
              </div>
            </div>

            <div className="bg-white overflow-hidden shadow rounded-lg">
              <div className="p-5">
                <div className="flex items-center">
                  <div className="flex-shrink-0">
                    <Clock className="h-6 w-6 text-gray-400" />
                  </div>
                  <div className="ml-5 w-0 flex-1">
                    <dl>
                      <dt className="text-sm font-medium text-gray-500 truncate">Last Scan</dt>
                      <dd className="text-sm text-gray-900">{formatTimestamp(analysis.timestamp)}</dd>
                    </dl>
                    <div className="text-xs text-gray-500 mt-1">
                      Commit: {analysis.commitHash.substring(0, 8)}
                    </div>
                  </div>
                </div>
              </div>
            </div>
          </div>

          {/* Analysis Details */}
          <div className="grid grid-cols-1 lg:grid-cols-2 gap-6">
            {/* Threat Model Visualization */}
            <div className="bg-white shadow rounded-lg col-span-1 lg:col-span-2">
              <div className="px-4 py-5 sm:p-6">
                <h3 className="text-lg leading-6 font-medium text-gray-900">Threat Model</h3>
                <div className="mt-4 h-96">
<<<<<<< HEAD
                  <ThreatModelVisualization threatModel={analysis.threatModel} />
=======
                  <ThreatModelVisualization analysis={analysis} />
>>>>>>> c1b6839f
                </div>
              </div>
            </div>

            {/* Vulnerabilities List */}
            {analysis.vulnerabilities.length > 0 && (
              <div className="bg-white shadow rounded-lg">
                <div className="px-4 py-5 sm:p-6">
                  <h3 className="text-lg leading-6 font-medium text-gray-900">Top Vulnerabilities</h3>
                  <div className="mt-4 space-y-3">
                    {analysis.vulnerabilities.slice(0, 5).map((vuln: Vulnerability) => (
                      <div key={vuln.id} className="border-l-4 border-l-red-500 pl-4">
                        <div className="flex items-center justify-between">
                          <h4 className="font-medium">{vuln.type}</h4>
                          <span className={`inline-flex px-2 py-1 text-xs font-semibold rounded-full ${getThreatLevelColor(vuln.severity)}`}>
                            {vuln.severity}
                          </span>
                        </div>
                        <p className="text-sm text-gray-600 mt-1">{vuln.description}</p>
                        <p className="text-xs text-gray-500">{vuln.file}:{vuln.line}</p>
                      </div>
                    ))}
                    {analysis.vulnerabilities.length > 5 && (
                      <button
                        onClick={() => router.push(`/projects/${projectId}/vulnerabilities`)}
                        className="w-full inline-flex justify-center items-center px-4 py-2 border border-gray-300 rounded-md shadow-sm text-sm font-medium text-gray-700 bg-white hover:bg-gray-50"
                      >
                        View All {analysis.vulnerabilities.length} Vulnerabilities
                      </button>
                    )}
                  </div>
                </div>
              </div>
            )}

            {/* AI Analysis */}
            {analysis.aiAnalysis && (
              <div className="bg-white shadow rounded-lg">
                <div className="px-4 py-5 sm:p-6">
                  <h3 className="text-lg leading-6 font-medium text-gray-900">AI Security Analysis</h3>
                  <p className="mt-4 text-sm leading-relaxed text-gray-600">{analysis.aiAnalysis}</p>
                </div>
              </div>
            )}
          </div>

          {/* Real-time Analysis Feed */}
          <div className="bg-white shadow rounded-lg">
            <div className="px-4 py-5 sm:p-6">
              <h3 className="text-lg leading-6 font-medium text-gray-900">Analysis Activity</h3>
              <div className="mt-4">
                <RealTimeAnalysisFeed projectId={projectId as string} analysisId={analysis.id} />
              </div>
            </div>
          </div>
        </>
      ) : (
        <div className="bg-white shadow rounded-lg">
          <div className="text-center py-12">
            <Shield className="h-12 w-12 mx-auto text-gray-400 mb-4" />
            <h3 className="text-lg font-medium text-gray-900 mb-2">No Security Analysis Yet</h3>
            <p className="text-gray-600 mb-6">
              Run your first security analysis to get insights about your project's security posture.
            </p>
            <button
              onClick={handleRunAnalysis}
              className="inline-flex items-center px-4 py-2 border border-transparent rounded-md shadow-sm text-sm font-medium text-white bg-blue-600 hover:bg-blue-700"
            >
              <Play className="h-4 w-4 mr-2" />
              Run First Analysis
            </button>
          </div>
        </div>
      )}
    </div>
  );
};

export default Dashboard;<|MERGE_RESOLUTION|>--- conflicted
+++ resolved
@@ -297,11 +297,7 @@
               <div className="px-4 py-5 sm:p-6">
                 <h3 className="text-lg leading-6 font-medium text-gray-900">Threat Model</h3>
                 <div className="mt-4 h-96">
-<<<<<<< HEAD
                   <ThreatModelVisualization threatModel={analysis.threatModel} />
-=======
-                  <ThreatModelVisualization analysis={analysis} />
->>>>>>> c1b6839f
                 </div>
               </div>
             </div>
@@ -353,7 +349,7 @@
             <div className="px-4 py-5 sm:p-6">
               <h3 className="text-lg leading-6 font-medium text-gray-900">Analysis Activity</h3>
               <div className="mt-4">
-                <RealTimeAnalysisFeed projectId={projectId as string} analysisId={analysis.id} />
+                <RealTimeAnalysisFeed analysis={analysis} />
               </div>
             </div>
           </div>
