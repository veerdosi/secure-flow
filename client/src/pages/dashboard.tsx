--- conflicted
+++ resolved
@@ -251,13 +251,8 @@
           </div>
         </div>
 
-<<<<<<< HEAD
         <Dashboard projectId={selectedProject._id} />
-
-=======
-        <Dashboard projectId={selectedProject._id} projectData={selectedProject} />
         
->>>>>>> c2d8e3c1
         {/* Project Setup Modal */}
         {triggerProjectSetup && (
           <ProjectSetup
